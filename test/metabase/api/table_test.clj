(ns metabase.api.table-test
  "Tests for /api/table endpoints."
  (:require [clojure.walk :as walk]
            [expectations :refer :all]
            [metabase
             [driver :as driver]
             [http-client :as http]
             [middleware :as middleware]
             [util :as u]
             [sync-database :as sync-database]]
            [metabase.models
             [database :refer [Database]]
             [field :refer [Field]]
             [permissions :as perms]
             [permissions-group :as perms-group]
             [table :refer [Table]]]
            [metabase.test
             [data :refer :all]
             [util :as tu :refer [match-$ resolve-private-vars]]]
            [metabase.test.data
             [dataset-definitions :as defs]
             [users :refer :all]]
            [toucan.hydrate :as hydrate]
            [toucan.util.test :as tt]))

(resolve-private-vars metabase.models.table pk-field-id)
(resolve-private-vars metabase.api.table dimension-options-for-response datetime-dimension-indexes numeric-dimension-indexes)


;; ## /api/org/* AUTHENTICATION Tests
;; We assume that all endpoints for a given context are enforced by the same middleware, so we don't run the same
;; authentication test on every single individual endpoint

(expect (get middleware/response-unauthentic :body) (http/client :get 401 "table"))
(expect (get middleware/response-unauthentic :body) (http/client :get 401 (format "table/%d" (id :users))))


;; Helper Fns

(defn- db-details []
  (match-$ (db)
    {:created_at         $
     :engine             "h2"
     :id                 $
     :updated_at         $
     :name               "test-data"
     :is_sample          false
     :is_full_sync       true
     :description        nil
     :caveats            nil
     :points_of_interest nil
     :features           (mapv name (driver/features (driver/engine->driver :h2)))}))

(defn- table-defaults []
  {:description             nil
   :caveats                 nil
   :points_of_interest      nil
   :show_in_getting_started false
   :entity_type             nil
   :visibility_type         nil
   :db                      (db-details)
   :field_values            {}
   :entity_name             nil
   :active                  true
   :db_id                   (id)
   :segments                []
   :metrics                 []})

(def ^:private ^:const field-defaults
  {:description        nil
   :active             true
   :position           0
   :target             nil
   :preview_display    true
   :visibility_type    "normal"
   :caveats            nil
   :points_of_interest nil
   :parent_id          nil
   :min_value          nil
   :max_value          nil})


;; ## GET /api/table
;; These should come back in alphabetical order and include relevant metadata
(expect
  #{{:name         (format-name "categories")
     :display_name "Categories"
     :rows         75
     :id           (id :categories)}
    {:name         (format-name "checkins")
     :display_name "Checkins"
     :rows         1000
     :id           (id :checkins)}
    {:name         (format-name "users")
     :display_name "Users"
     :rows         15
     :id           (id :users)}
    {:name         (format-name "venues")
     :display_name "Venues"
     :rows         100
     :id           (id :venues)}}
  (->> ((user->client :rasta) :get 200 "table")
       (filter #(= (:db_id %) (id))) ; prevent stray tables from affecting unit test results
       (map #(dissoc %
                     :raw_table_id :db :created_at :updated_at :schema :entity_name :description :entity_type :visibility_type
                     :caveats :points_of_interest :show_in_getting_started :db_id :active))
       set))


;; ## GET /api/table/:id
(expect
  (merge (dissoc (table-defaults) :segments :field_values :metrics)
         (match-$ (Table (id :venues))
           {:schema       "PUBLIC"
            :name         "VENUES"
            :display_name "Venues"
            :rows         100
            :updated_at   $
            :pk_field     (pk-field-id $$)
            :id           (id :venues)
            :db_id        (id)
            :raw_table_id $
            :created_at   $}))
  ((user->client :rasta) :get 200 (format "table/%d" (id :venues))))

;; GET /api/table/:id should return a 403 for a user that doesn't have read permissions for the table
(tt/expect-with-temp [Database [{database-id :id}]
                      Table    [{table-id :id}    {:db_id database-id}]]
  "You don't have permissions to do that."
  (do
    (perms/delete-related-permissions! (perms-group/all-users) (perms/object-path database-id))
    ((user->client :rasta) :get 403 (str "table/" table-id))))

(defn- query-metadata-defaults []
  (->> dimension-options-for-response
       var-get
       walk/keywordize-keys
       (assoc (table-defaults) :dimension_options)))

;; ## GET /api/table/:id/query_metadata
(expect
  (merge (query-metadata-defaults)
         (match-$ (hydrate/hydrate (Table (id :categories)) :field_values)
           {:schema       "PUBLIC"
            :name         "CATEGORIES"
            :display_name "Categories"
            :fields       (let [defaults (assoc field-defaults :table_id (id :categories))]
                            [(merge defaults (match-$ (Field (id :categories :id))
                                               {:special_type       "type/PK"
                                                :name               "ID"
                                                :display_name       "ID"
                                                :updated_at         $
                                                :id                 $
                                                :position           0
                                                :created_at         $
                                                :base_type          "type/BigInteger"
                                                :fk_target_field_id $
                                                :raw_column_id      $
                                                :last_analyzed      $
                                                :min_value          1.0
<<<<<<< HEAD
                                                :max_value          75.0}))
=======
                                                :max_value          75.0
                                                :dimension_options  (var-get numeric-dimension-indexes)}))
>>>>>>> 1c8c21ef
                             (merge defaults (match-$ (Field (id :categories :name))
                                               {:special_type       "type/Name"
                                                :name               "NAME"
                                                :display_name       "Name"
                                                :updated_at         $
                                                :id                 $
                                                :position           0
                                                :created_at         $
                                                :base_type          "type/Text"
                                                :fk_target_field_id $
                                                :raw_column_id      $
                                                :last_analyzed      $
                                                :dimension_options  []}))])
            :rows         75
            :updated_at   $
            :id           (id :categories)
            :raw_table_id $
            :created_at   $
            :field_values (tu/obj->json->obj (:field_values $$))}))
  ((user->client :rasta) :get 200 (format "table/%d/query_metadata" (id :categories))))


(def ^:private user-last-login-date-strs
  "In an effort to be really annoying, the date strings returned by the API are different on Circle than they are locally.
   Generate strings like '2014-01-01' at runtime so we get matching values."
  (let [format-inst (fn [^java.util.Date inst]
                      (format "%d-%02d-%02d"
                              (+ (.getYear inst) 1900)
                              (+ (.getMonth inst) 1)
                              (.getDate inst)))]
    (->> defs/test-data
         :table-definitions
         first
         :rows
         (map second)
         (map format-inst)
         set
         sort
         vec)))

;;; GET api/table/:id/query_metadata?include_sensitive_fields
;;; Make sure that getting the User table *does* include info about the password field, but not actual values themselves
(expect
  (merge (query-metadata-defaults)
         (match-$ (Table (id :users))
           {:schema       "PUBLIC"
            :name         "USERS"
            :display_name "Users"
            :fields       (let [defaults (assoc field-defaults :table_id (id :users))]
                            [(merge defaults (match-$ (Field (id :users :id))
                                               {:special_type       "type/PK"
                                                :name               "ID"
                                                :display_name       "ID"
                                                :updated_at         $
                                                :id                 $
                                                :created_at         $
                                                :base_type          "type/BigInteger"
                                                :visibility_type    "normal"
                                                :fk_target_field_id $
                                                :raw_column_id      $
                                                :last_analyzed      $
                                                :min_value          1.0
<<<<<<< HEAD
                                                :max_value          15.0}))
=======
                                                :max_value          15.0
                                                :dimension_options  (var-get numeric-dimension-indexes)}))
>>>>>>> 1c8c21ef
                             (merge defaults (match-$ (Field (id :users :last_login))
                                               {:special_type       nil
                                                :name               "LAST_LOGIN"
                                                :display_name       "Last Login"
                                                :updated_at         $
                                                :id                 $
                                                :created_at         $
                                                :base_type          "type/DateTime"
                                                :visibility_type    "normal"
                                                :fk_target_field_id $
                                                :raw_column_id      $
                                                :last_analyzed      $
                                                :dimension_options  (var-get datetime-dimension-indexes)}))
                             (merge defaults (match-$ (Field (id :users :name))
                                               {:special_type       "type/Name"
                                                :name               "NAME"
                                                :display_name       "Name"
                                                :updated_at         $
                                                :id                 $
                                                :created_at         $
                                                :base_type          "type/Text"
                                                :visibility_type    "normal"
                                                :fk_target_field_id $
                                                :raw_column_id      $
                                                :last_analyzed      $
                                                :dimension_options  []}))
                             (merge defaults (match-$ (Field :table_id (id :users), :name "PASSWORD")
                                               {:special_type       "type/Category"
                                                :name               "PASSWORD"
                                                :display_name       "Password"
                                                :updated_at         $
                                                :id                 $
                                                :created_at         $
                                                :base_type          "type/Text"
                                                :visibility_type    "sensitive"
                                                :fk_target_field_id $
                                                :raw_column_id      $
                                                :last_analyzed      $
                                                :dimension_options  []}))])
            :rows         15
            :updated_at   $
            :id           (id :users)
            :raw_table_id $
            :field_values {(keyword (str (id :users :name)))
                           ["Broen Olujimi"
                            "Conchúr Tihomir"
                            "Dwight Gresham"
                            "Felipinho Asklepios"
                            "Frans Hevel"
                            "Kaneonuskatew Eiran"
                            "Kfir Caj"
                            "Nils Gotam"
                            "Plato Yeshua"
                            "Quentin Sören"
                            "Rüstem Hebel"
                            "Shad Ferdynand"
                            "Simcha Yan"
                            "Spiros Teofil"
                            "Szymon Theutrich"]}
            :created_at   $}))
  ((user->client :rasta) :get 200 (format "table/%d/query_metadata?include_sensitive_fields=true" (id :users))))

;;; GET api/table/:id/query_metadata
;;; Make sure that getting the User table does *not* include password info
(expect
  (merge (query-metadata-defaults)
         (match-$ (Table (id :users))
           {:schema       "PUBLIC"
            :name         "USERS"
            :display_name "Users"
            :fields       (let [defaults (assoc field-defaults :table_id (id :users))]
                            [(merge defaults (match-$ (Field (id :users :id))
                                               {:special_type       "type/PK"
                                                :name               "ID"
                                                :display_name       "ID"
                                                :updated_at         $
                                                :id                 $
                                                :created_at         $
                                                :base_type          "type/BigInteger"
                                                :fk_target_field_id $
                                                :raw_column_id      $
                                                :last_analyzed      $
                                                :min_value          1.0
<<<<<<< HEAD
                                                :max_value          15.0}))
=======
                                                :max_value          15.0
                                                :dimension_options  (var-get numeric-dimension-indexes)}))
>>>>>>> 1c8c21ef
                             (merge defaults (match-$ (Field (id :users :last_login))
                                               {:special_type       nil
                                                :name               "LAST_LOGIN"
                                                :display_name       "Last Login"
                                                :updated_at         $
                                                :id                 $
                                                :created_at         $
                                                :base_type          "type/DateTime"
                                                :fk_target_field_id $
                                                :raw_column_id      $
                                                :last_analyzed      $
                                                :dimension_options  (var-get datetime-dimension-indexes)}))
                             (merge defaults (match-$ (Field (id :users :name))
                                               {:special_type       "type/Name"
                                                :name               "NAME"
                                                :display_name       "Name"
                                                :updated_at         $
                                                :id                 $
                                                :created_at         $
                                                :base_type          "type/Text"
                                                :fk_target_field_id $
                                                :raw_column_id      $
                                                :last_analyzed      $
                                                :dimension_options  []}))])
            :rows         15
            :updated_at   $
            :id           (id :users)
            :raw_table_id $
            :field_values {(keyword (str (id :users :name)))
                           ["Broen Olujimi"
                            "Conchúr Tihomir"
                            "Dwight Gresham"
                            "Felipinho Asklepios"
                            "Frans Hevel"
                            "Kaneonuskatew Eiran"
                            "Kfir Caj"
                            "Nils Gotam"
                            "Plato Yeshua"
                            "Quentin Sören"
                            "Rüstem Hebel"
                            "Shad Ferdynand"
                            "Simcha Yan"
                            "Spiros Teofil"
                            "Szymon Theutrich"]}
            :created_at   $}))
  ((user->client :rasta) :get 200 (format "table/%d/query_metadata" (id :users))))

;; Check that FK fields belonging to Tables we don't have permissions for don't come back as hydrated `:target`(#3867)
(expect
  #{{:name "id", :target false}
    {:name "fk", :target false}}
  ;; create a temp DB with two tables; table-2 has an FK to table-1
  (tt/with-temp* [Database [db]
                  Table    [table-1    {:db_id (u/get-id db)}]
                  Table    [table-2    {:db_id (u/get-id db)}]
                  Field    [table-1-id {:table_id (u/get-id table-1), :name "id", :base_type :type/Integer, :special_type :type/PK}]
                  Field    [table-2-id {:table_id (u/get-id table-2), :name "id", :base_type :type/Integer, :special_type :type/PK}]
                  Field    [table-2-fk {:table_id (u/get-id table-2), :name "fk", :base_type :type/Integer, :special_type :type/FK, :fk_target_field_id (u/get-id table-1-id)}]]
    ;; grant permissions only to table-2
    (perms/revoke-permissions! (perms-group/all-users) (u/get-id db))
    (perms/grant-permissions! (perms-group/all-users) (u/get-id db) (:schema table-2) (u/get-id table-2))
    ;; metadata for table-2 should show all fields for table-2, but the FK target info shouldn't be hydrated
    (set (for [field (:fields ((user->client :rasta) :get 200 (format "table/%d/query_metadata" (u/get-id table-2))))]
           (-> (select-keys field [:name :target])
               (update :target boolean))))))


;; ## PUT /api/table/:id
(tt/expect-with-temp [Table [table {:rows 15}]]
  (merge (-> (table-defaults)
             (dissoc :segments :field_values :metrics)
             (assoc-in [:db :details] {:db "mem:test-data;USER=GUEST;PASSWORD=guest"}))
         (match-$ table
           {:description     "What a nice table!"
            :entity_type     "person"
            :visibility_type "hidden"
            :schema          $
            :name            $
            :rows            15
            :display_name    "Userz"
            :pk_field        (pk-field-id $$)
            :id              $
            :raw_table_id    $
            :created_at      $}))
  (do ((user->client :crowberto) :put 200 (format "table/%d" (:id table)) {:display_name    "Userz"
                                                                           :entity_type     "person"
                                                                           :visibility_type "hidden"
                                                                           :description     "What a nice table!"})
      (dissoc ((user->client :crowberto) :get 200 (format "table/%d" (:id table)))
              :updated_at)))

(tt/expect-with-temp [Table [table {:rows 15}]]
  2
  (let [original-sync-table! sync-database/sync-table!
        called (atom 0)
        test-fun (fn [state]
                   (with-redefs [sync-database/sync-table! (fn [& args] (swap! called inc)
                                                             (apply original-sync-table! args))]
                     ((user->client :crowberto) :put 200 (format "table/%d" (:id table)) {:display_name    "Userz"
                                                                                          :entity_type     "person"
                                                                                          :visibility_type state
                                                                                          :description     "What a nice table!"})))]
    (do (test-fun "hidden")
        (test-fun nil)
        (test-fun "hidden")
        (test-fun "cruft")
        (test-fun "technical")
        (test-fun nil)
        (test-fun "technical")
        @called)))


;; ## GET /api/table/:id/fks
;; We expect a single FK from CHECKINS.USER_ID -> USERS.ID
(expect
  (let [checkins-user-field (Field (id :checkins :user_id))
        users-id-field      (Field (id :users :id))]
    [{:origin_id      (:id checkins-user-field)
      :destination_id (:id users-id-field)
      :relationship   "Mt1"
      :origin         (merge (dissoc field-defaults :target)
                             (match-$ checkins-user-field
                               {:id                 $
                                :table_id           $
                                :raw_column_id      $
                                :name               "USER_ID"
                                :display_name       "User ID"
                                :base_type          "type/Integer"
                                :preview_display    $
                                :position           $
                                :special_type       "type/FK"
                                :fk_target_field_id $
                                :created_at         $
                                :updated_at         $
                                :last_analyzed      $
                                :min_value          1.0
                                :max_value          15.0
                                :table              (merge (dissoc (table-defaults) :segments :field_values :metrics)
                                                           (match-$ (Table (id :checkins))
                                                             {:schema       "PUBLIC"
                                                              :name         "CHECKINS"
                                                              :display_name "Checkins"
                                                              :rows         1000
                                                              :updated_at   $
                                                              :id           $
                                                              :raw_table_id $
                                                              :created_at   $}))}))
      :destination    (merge (dissoc field-defaults :target)
                             (match-$ users-id-field
                               {:id                 $
                                :table_id           $
                                :raw_column_id      $
                                :name               "ID"
                                :display_name       "ID"
                                :base_type          "type/BigInteger"
                                :preview_display    $
                                :position           $
                                :special_type       "type/PK"
                                :fk_target_field_id $
                                :created_at         $
                                :updated_at         $
                                :last_analyzed      $
                                :min_value          1.0
                                :max_value          15.0
                                :table              (merge (dissoc (table-defaults) :db :segments :field_values :metrics)
                                                           (match-$ (Table (id :users))
                                                             {:schema       "PUBLIC"
                                                              :name         "USERS"
                                                              :display_name "Users"
                                                              :rows         15
                                                              :updated_at   $
                                                              :id           $
                                                              :raw_table_id $
                                                              :created_at   $}))}))}])
  ((user->client :rasta) :get 200 (format "table/%d/fks" (id :users))))<|MERGE_RESOLUTION|>--- conflicted
+++ resolved
@@ -158,12 +158,8 @@
                                                 :raw_column_id      $
                                                 :last_analyzed      $
                                                 :min_value          1.0
-<<<<<<< HEAD
-                                                :max_value          75.0}))
-=======
                                                 :max_value          75.0
                                                 :dimension_options  (var-get numeric-dimension-indexes)}))
->>>>>>> 1c8c21ef
                              (merge defaults (match-$ (Field (id :categories :name))
                                                {:special_type       "type/Name"
                                                 :name               "NAME"
@@ -226,12 +222,8 @@
                                                 :raw_column_id      $
                                                 :last_analyzed      $
                                                 :min_value          1.0
-<<<<<<< HEAD
-                                                :max_value          15.0}))
-=======
                                                 :max_value          15.0
                                                 :dimension_options  (var-get numeric-dimension-indexes)}))
->>>>>>> 1c8c21ef
                              (merge defaults (match-$ (Field (id :users :last_login))
                                                {:special_type       nil
                                                 :name               "LAST_LOGIN"
@@ -315,12 +307,8 @@
                                                 :raw_column_id      $
                                                 :last_analyzed      $
                                                 :min_value          1.0
-<<<<<<< HEAD
-                                                :max_value          15.0}))
-=======
                                                 :max_value          15.0
                                                 :dimension_options  (var-get numeric-dimension-indexes)}))
->>>>>>> 1c8c21ef
                              (merge defaults (match-$ (Field (id :users :last_login))
                                                {:special_type       nil
                                                 :name               "LAST_LOGIN"
