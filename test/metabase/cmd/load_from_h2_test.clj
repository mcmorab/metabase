(ns metabase.cmd.load-from-h2-test
  (:require [clojure.java.classpath :as classpath]
            [clojure.tools.namespace.find :as ns-find]
            [expectations :refer :all]
            [toucan.models :as models]
            metabase.cmd.load-from-h2))

;; Check to make sure we're migrating all of our entities.
;; This fetches the `metabase.cmd.load-from-h2/entities` and compares it all existing entities

(defn- migrated-model-names []
  (set (map :name @(resolve 'metabase.cmd.load-from-h2/entities))))

(def ^:private models-to-exclude
  "Models that should *not* be migrated in `load-from-h2`."
<<<<<<< HEAD
  #{"QueryCache"})
=======
  #{"LegacyQueryExecution"})
>>>>>>> 94bedbc1

(defn- all-model-names []
  (set (for [ns       (ns-find/find-namespaces (classpath/classpath))
             :when    (or (re-find #"^metabase\.models\." (name ns))
                          (= (name ns) "metabase.db.migrations"))
             :when    (not (re-find #"test" (name ns)))
             [_ varr] (do (require ns)
                          (ns-interns ns))
             :let     [{model-name :name, :as model} (var-get varr)]
             :when    (and (models/model? model)
                           (not (contains? models-to-exclude model-name)))]
         model-name)))

(expect
  (all-model-names)
  (migrated-model-names))<|MERGE_RESOLUTION|>--- conflicted
+++ resolved
@@ -13,11 +13,8 @@
 
 (def ^:private models-to-exclude
   "Models that should *not* be migrated in `load-from-h2`."
-<<<<<<< HEAD
-  #{"QueryCache"})
-=======
-  #{"LegacyQueryExecution"})
->>>>>>> 94bedbc1
+  #{"LegacyQueryExecution"
+    "QueryCache"})
 
 (defn- all-model-names []
   (set (for [ns       (ns-find/find-namespaces (classpath/classpath))
