(ns metabase.query-processor.parameters
  "Code for handling parameter substitution in MBQL & native queries."
  (:require [clojure.core.match :refer [match]]
            [clojure.string :as s]
            (clj-time [core :as t]
                      [format :as tf])
            [medley.core :as m]
            [metabase.driver :as driver]
            [metabase.query-processor.sql-parameters :as native-params]
            [metabase.util :as u])
  (:import (org.joda.time DateTimeConstants DateTime)))


(def ^:private ^:const relative-dates
  #{"today"
    "yesterday"
    "past7days"
    "past30days"
    "thisweek"
    "thismonth"
    "thisyear"
    "lastweek"
    "lastmonth"
    "lastyear"})

(defn- start-of-quarter [quarter year]
  (t/first-day-of-the-month (.withMonthOfYear (t/date-time year) (case quarter
                                                                   "Q1" DateTimeConstants/JANUARY
                                                                   "Q2" DateTimeConstants/APRIL
                                                                   "Q3" DateTimeConstants/JULY
                                                                   "Q4" DateTimeConstants/OCTOBER))))

(defn- week-range [^DateTime dt]
  ;; weeks always start on SUNDAY and end on SATURDAY
  ;; NOTE: in Joda the week starts on Monday and ends on Sunday, so to get the right Sunday we rollback 1 week
  {:end   (.withDayOfWeek dt DateTimeConstants/SATURDAY)
   :start (.withDayOfWeek ^DateTime (t/minus dt (t/weeks 1)) DateTimeConstants/SUNDAY)})

(defn- month-range [^DateTime dt]
  {:end   (t/last-day-of-the-month dt)
   :start (t/first-day-of-the-month dt)})

;; NOTE: this is perhaps a little hacky, but we are assuming that `dt` will be in the first month of the quarter
(defn- quarter-range [^DateTime dt]
  {:end   (t/last-day-of-the-month (t/plus dt (t/months 2)))
   :start (t/first-day-of-the-month dt)})

(defn- year-range [^DateTime dt]
  {:end   (t/last-day-of-the-month (.withMonthOfYear dt DateTimeConstants/DECEMBER))
   :start (t/first-day-of-the-month (.withMonthOfYear dt DateTimeConstants/JANUARY))})

(defn- absolute-date->range
  "Take a given string description of an absolute date range and return a MAP with a given `:start` and `:end`.

   Supported formats:

      \"2014-05-10~2014-05-16\"
      \"Q1-2016\"
      \"2016-04\"
      \"2016-04-12\""
  [value]
  (if (s/includes? value "~")
    ;; these values are already expected to be iso8601 strings, so we are done
    (zipmap [:start :end] (s/split value #"~" 2))
    ;; these cases represent fixed date ranges, but we need to calculate start/end still
    (->> (cond
           ;; quarter-year (Q1-2016)
           (s/starts-with? value "Q") (let [[quarter year] (s/split value #"-" 2)]
                                        (quarter-range (start-of-quarter quarter (Integer/parseInt year))))
           ;; year-month (2016-04)
           (= (count value) 7)        (month-range (tf/parse (tf/formatters :year-month) value))
           ;; default is to assume a single day (2016-04-18).  we still parse just to validate.
           :else                      (let [dt (tf/parse (tf/formatters :year-month-day) value)]
                                        {:start dt, :end dt}))
         (m/map-vals (partial tf/unparse (tf/formatters :year-month-day))))))


(defn- relative-date->range
  "Take a given string description of a relative date range such as 'lastmonth' and return a MAP with a given
   `:start` and `:end` as iso8601 string formatted dates.  Values should be appropriate for the given REPORT-TIMEZONE."
  [value report-timezone]
  (let [tz        (t/time-zone-for-id report-timezone)
        formatter (tf/formatter "yyyy-MM-dd" tz)
        today     (.withTimeAtStartOfDay (t/to-time-zone (t/now) tz))]
    (->> (case value
           "past7days"  {:end   (t/minus today (t/days 1))
                         :start (t/minus today (t/days 7))}
           "past30days" {:end   (t/minus today (t/days 1))
                         :start (t/minus today (t/days 30))}
           "thisweek"   (week-range today)
           "thismonth"  (month-range today)
           "thisyear"   (year-range today)
           "lastweek"   (week-range (t/minus today (t/weeks 1)))
           "lastmonth"  (month-range (t/minus today (t/months 1)))
           "lastyear"   (year-range (t/minus today (t/years 1)))
           "yesterday"  {:end   (t/minus today (t/days 1))
                         :start (t/minus today (t/days 1))}
           "today"      {:end   today
                         :start today})
         ;; the above values are JodaTime objects, so unparse them to iso8601 strings
         (m/map-vals (partial tf/unparse formatter)))))

(defn date->range
  "Convert a relative or absolute date range VALUE to a map with `:start` and `:end` keys."
  [value report-timezone]
  (if (contains? relative-dates value)
    (relative-date->range value report-timezone)
    (absolute-date->range value)))


;;; +-------------------------------------------------------------------------------------------------------+
;;; |                                             MBQL QUERIES                                              |
;;; +-------------------------------------------------------------------------------------------------------+

(defn- parse-param-value-for-type
  "Convert PARAM-VALUE to a type appropriate for PARAM-TYPE.
   The frontend always passes parameters in as strings, which is what we want in most cases; for numbers, instead convert the parameters to integers or floating-point numbers."
  [param-type param-value]
  (cond
    ;; no conversion needed if PARAM-TYPE isn't :number or PARAM-VALUE isn't a string
    (or (not= (keyword param-type) :number)
        (not (string? param-value)))        param-value
    ;; if PARAM-VALUE contains a period then convert to a Double
    (re-find #"\." param-value)             (Double/parseDouble param-value)
    ;; otherwise convert to a Long
    :else                                   (Long/parseLong param-value)))


(defn- build-filter-clause [{param-type :type, param-value :value, [_ field] :target}]
  (let [param-value (parse-param-value-for-type param-type param-value)]
    (cond
      ;; default behavior (non-date filtering) is to use a simple equals filter
      (not (s/starts-with? param-type "date")) ["=" field param-value]
      ;; relative date range
      (contains? relative-dates param-value)   (case param-value
                                                 "past7days"  ["TIME_INTERVAL" field -7 "day"]
                                                 "past30days" ["TIME_INTERVAL" field -30 "day"]
                                                 "thisweek"   ["TIME_INTERVAL" field "current" "week"]
                                                 "thismonth"  ["TIME_INTERVAL" field "current" "month"]
                                                 "thisyear"   ["TIME_INTERVAL" field "current" "year"]
                                                 "lastweek"   ["TIME_INTERVAL" field "last" "week"]
                                                 "lastmonth"  ["TIME_INTERVAL" field "last" "month"]
                                                 "lastyear"   ["TIME_INTERVAL" field "last" "year"]
                                                 "yesterday"  ["=" field ["relative_datetime" -1 "day"]]
                                                 "today"      ["=" field ["relative_datetime" "current"]])
      ;; absolute date range
      :else                                    (let [{:keys [start end]} (absolute-date->range param-value)]
                                                 ["BETWEEN" field start end]))))

(defn- merge-filter-clauses [base addtl]
  (cond
    (and (seq base)
         (seq addtl)) ["AND" base addtl]
    (seq base)        base
    (seq addtl)       addtl
    :else             []))

<<<<<<< HEAD
(defn- expand-params:mbql [query-dict [{:keys [target value], :as param} & rest]]
  (if param
    (if (and param target value)
      (let [filter-subclause (build-filter-clause param)
            query            (assoc-in query-dict [:query :filter] (merge-filter-clauses (get-in query-dict [:query :filter]) filter-subclause))]
        (expand-params:mbql query rest))
      (expand-params:mbql query-dict rest))
    query-dict))
=======
(defn- expand-params-mbql [query-dict [{:keys [target value], :as param} & rest]]
  (cond
    (not param)      query-dict
    (or (not target)
        (not value)) (expand-params-mbql query-dict rest)
    :else            (let [filter-subclause (build-filter-clause param)
                           query            (assoc-in query-dict [:query :filter] (merge-filter-clauses (get-in query-dict [:query :filter]) filter-subclause))]
                       (recur query rest))))
>>>>>>> 94ce73be


;;; +-------------------------------------------------------------------------------------------------------+
;;; |                                             SQL QUERIES                                               |
;;; +-------------------------------------------------------------------------------------------------------+

(defn- expand-params:native [{:keys [driver] :as query}]
  (if-not (driver/driver-supports? driver :native-parameters)
    query
    (native-params/expand-params query)))


;;; +-------------------------------------------------------------------------------------------------------+
;;; |                                              PUBLIC API                                               |
;;; +-------------------------------------------------------------------------------------------------------+


(defn expand-parameters
  "Expand any :parameters set on the QUERY-DICT and apply them to the query definition.
   This function removes the :parameters attribute from the QUERY-DICT as part of its execution."
  [{:keys [parameters], :as query-dict}]
  (if (= :query (keyword (:type query-dict)))
    (expand-params:mbql (dissoc query-dict :parameters) parameters)
    (expand-params:native query-dict)))<|MERGE_RESOLUTION|>--- conflicted
+++ resolved
@@ -155,25 +155,14 @@
     (seq addtl)       addtl
     :else             []))
 
-<<<<<<< HEAD
 (defn- expand-params:mbql [query-dict [{:keys [target value], :as param} & rest]]
-  (if param
-    (if (and param target value)
-      (let [filter-subclause (build-filter-clause param)
-            query            (assoc-in query-dict [:query :filter] (merge-filter-clauses (get-in query-dict [:query :filter]) filter-subclause))]
-        (expand-params:mbql query rest))
-      (expand-params:mbql query-dict rest))
-    query-dict))
-=======
-(defn- expand-params-mbql [query-dict [{:keys [target value], :as param} & rest]]
   (cond
     (not param)      query-dict
     (or (not target)
-        (not value)) (expand-params-mbql query-dict rest)
+        (not value)) (recur query-dict rest)
     :else            (let [filter-subclause (build-filter-clause param)
                            query            (assoc-in query-dict [:query :filter] (merge-filter-clauses (get-in query-dict [:query :filter]) filter-subclause))]
                        (recur query rest))))
->>>>>>> 94ce73be
 
 
 ;;; +-------------------------------------------------------------------------------------------------------+
