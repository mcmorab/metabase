(ns metabase.automagic-dashboards.populate
  "Create and save models that make up automagic dashboards."
  (:require [clojure.string :as str]
            [clojure.tools.logging :as log]
            [metabase.api.common :as api]
            [metabase.automagic-dashboards.filters :as magic.filters]
            [metabase.models.card :as card]
            [metabase.query-processor.util :as qp.util]
            [toucan.db :as db]))

(def ^Long ^:const grid-width
  "Total grid width."
  18)
(def ^Long ^:const default-card-width
  "Default card width."
  6)
(def ^Long ^:const default-card-height
  "Default card height"
  4)

(defn create-collection!
  "Create a new collection."
  [title color description]
  (when api/*is-superuser?*
    (db/insert! 'Collection
      :name        title
      :color       color
      :description description)))

(def colors
  "Colors used for coloring charts and collections."
  ["#509EE3" "#9CC177" "#A989C5" "#EF8C8C" "#f9d45c" "#F1B556" "#A6E7F3" "#7172AD"])

(defn- ensure-distinct-colors
  [candidates]
  (->> candidates
       frequencies
       (reduce-kv
        (fn [acc color count]
          (if (= count 1)
            (conj acc color)
            (concat acc [color (first (drop-while (conj (set acc) color) colors))])))
        [])))

(defn- colorize
  "Pick the chart colors acording to the following rules:
  * If there is more than one breakout dimension let the frontend do it as presumably
    the second dimension will be used as color key and we can't know the values it
    will take at this stage.
  * If the visualization is a bar or row chart with `count` as the aggregation
    (ie. a frequency chart), use field IDs referenced in `:breakout` as color key.
  * Else use `:aggregation` as color key.

  Colors are then determined by using the hashs of color keys to index into the vector
  of available colors."
  [{:keys [visualization dataset_query]}]
  (let [display     (first visualization)
        breakout    (-> dataset_query :query :breakout)
        aggregation (-> dataset_query :query :aggregation)]
    (when (and (#{"line" "row" "bar" "scatter" "area"} display)
               (= (count breakout) 1))
      (let [color-keys (if (and (#{"bar" "row"} display)
                                (some->> aggregation
                                         flatten
                                         first
                                         qp.util/normalize-token
                                         (= :count)))
                         (->> breakout
                              magic.filters/collect-field-references
                              (map magic.filters/field-reference->id))
                         aggregation)]
        {:graph.colors (->> color-keys
                            (map (comp colors #(mod % (count colors)) hash))
                            ensure-distinct-colors)}))))

(defn- visualization-settings
  [{:keys [metrics x_label y_label series_labels visualization dimensions] :as card}]
  (let [metric-name (some-fn :name (comp str/capitalize name first :metric))
        [display visualization-settings] visualization]
    {:display display
     :visualization_settings
     (-> visualization-settings
         (merge (colorize card))
         (cond->
           (some :name metrics) (assoc :graph.series_labels (map metric-name metrics))
           series_labels        (assoc :graph.series_labels series_labels)
           x_label              (assoc :graph.x_axis.title_text x_label)
           y_label              (assoc :graph.y_axis.title_text y_label)))}))

(defn- add-card
  "Add a card to dashboard `dashboard` at position [`x`, `y`]."
  [dashboard {:keys [title description dataset_query width height]
              :as card} [x y]]
  (let [card (-> {:creator_id    api/*current-user-id*
                  :dataset_query dataset_query
                  :description   description
                  :name          title
                  :collection_id nil
                  :id            (gensym)}
                 (merge (visualization-settings card))
                 card/populate-query-fields)]
    (update dashboard :ordered_cards conj {:col                    y
                                           :row                    x
                                           :sizeX                  width
                                           :sizeY                  height
                                           :card                   card
                                           :card_id                (:id card)
                                           :visualization_settings {}
                                           :id                     (gensym)})))

(defn add-text-card
  "Add a text card to dashboard `dashboard` at position [`x`, `y`]."
  [dashboard {:keys [text width height visualization-settings]} [x y]]
  (update dashboard :ordered_cards conj
          {:creator_id             api/*current-user-id*
           :visualization_settings (merge
                                    {:text         text
                                     :virtual_card {:name                   nil
                                                    :display                :text
                                                    :dataset_query          {}
                                                    :visualization_settings {}}}
                                    visualization-settings)
           :col                    y
           :row                    x
           :sizeX                  width
           :sizeY                  height
           :card                   nil
           :id                     (gensym)}))

(defn- make-grid
  [width height]
  (vec (repeat height (vec (repeat width false)))))

(defn- fill-grid
  "Mark a rectangular area starting at [`x`, `y`] of size [`width`, `height`] as
   occupied."
  [grid [x y] {:keys [width height]}]
  (reduce (fn [grid xy]
            (assoc-in grid xy true))
          grid
          (for [x (range x (+ x height))
                y (range y (+ y width))]
            [x y])))

(defn- accomodates?
  "Can we place card on grid starting at [x y] (top left corner)?
   Since we are filling the grid top to bottom and the cards are rectangulard,
   it suffices to check just the first (top) row."
  [grid [x y] {:keys [width height]}]
  (and (<= (+ x height) (count grid))
       (<= (+ y width) (-> grid first count))
       (every? false? (subvec (grid x) y (+ y width)))))

(defn- card-position
  "Find position on the grid where to put the card.
   We use the dumbest possible algorithm (the grid size is relatively small, so
   we should be fine): startting at top left move along the grid from left to
   right, row by row and try to place the card at each position until we find an
   unoccupied area. Mark the area as occupied."
  [grid start-row card]
  (reduce (fn [grid xy]
            (if (accomodates? grid xy card)
              (reduced xy)
              grid))
          grid
          (for [x (range start-row (count grid))
                y (range (count (first grid)))]
            [x y])))

(defn- bottom-row
  "Find the bottom of the grid. Bottom is the first completely empty row with
   another empty row below it."
  [grid]
  (let [row {:height 0 :width grid-width}]
    (loop [bottom 0]
      (let [[bottom _]      (card-position grid bottom row)
            [next-bottom _] (card-position grid (inc bottom) row)]
        (if (= (inc bottom) next-bottom)
          bottom
          (recur next-bottom))))))

(def ^:private ^{:arglists '([card])} text-card?
  :text)

(def ^:private ^Long ^:const group-heading-height 2)

(defn- add-group
  [dashboard grid group cards]
  (let [start-row (bottom-row grid)
        start-row (cond-> start-row
                    group            (+ group-heading-height))]
    (reduce (fn [[dashboard grid] card]
              (let [xy (card-position grid start-row card)]
                [(if (text-card? card)
                   (add-text-card dashboard card xy)
                   (add-card dashboard card xy))
                 (fill-grid grid xy card)]))
            (if group
              (let [xy   [(- start-row 2) 0]
                    card {:text                   (format "# %s" (:title group))
                          :width                  grid-width
                          :height                 group-heading-height
                          :visualization-settings {:dashcard.background false
                                                   :text.align_vertical :bottom}}]
                [(add-text-card dashboard card xy)
                 (fill-grid grid xy card)])
              [dashboard grid])
            cards)))

(defn- shown-cards
  "Pick up to `max-cards` with the highest `:score`.
   Keep groups together if possible by pulling all the cards within together and
   using the same (highest) score for all.
   Among cards with the same score those beloning to the largest group are
   favourized, but it is still possible that not all cards in a group make it
   (consider a group of 4 cards which starts as 7/9; in that case only 2 cards
   from the group will be picked)."
  [max-cards cards]
  (->> cards
       (sort-by :score >)
       (take max-cards)
       (group-by (some-fn :group hash))
       (map (fn [[_ group]]
              {:cards    (sort-by :position group)
               :position (apply min (map :position group))}))
       (sort-by :position)
       (mapcat :cards)))

(def ^:private ^:const ^Long max-filters 4)

(defn create-dashboard
  "Create dashboard and populate it with cards."
  ([dashboard] (create-dashboard dashboard :all))
  ([{:keys [title transient_title description groups filters cards refinements fieldset]} n]
   (let [n             (cond
                         (= n :all)   (count cards)
                         (keyword? n) (Integer/parseInt (name n))
                         :else        n)
         dashboard     {:name              title
                        :transient_name    (or transient_title title)
<<<<<<< HEAD
                        :transient_filters refinements
                        :param_fields      (magic.filters/filter-referenced-fields refinements)
=======
                        :transient_filters (magic.filters/applied-filters fieldset refinements)
>>>>>>> 5630ec63
                        :description       description
                        :creator_id        api/*current-user-id*
                        :parameters        []}
         cards         (shown-cards n cards)
         [dashboard _] (->> cards
                            (partition-by :group)
                            (reduce (fn [[dashboard grid] cards]
                                      (let [group (some-> cards first :group groups)]
                                        (add-group dashboard grid group cards)))
                                    [dashboard
                                     ;; Height doesn't need to be precise, just some
                                     ;; safe upper bound.
                                     (make-grid grid-width (* n grid-width))]))]
     (log/info (format "Adding %s cards to dashboard %s:\n%s"
                       (count cards)
                       title
                       (str/join "; " (map :title cards))))
     (cond-> dashboard
       (not-empty filters) (magic.filters/add-filters filters max-filters)))))

(defn merge-dashboards
  "Merge dashboards `ds` into dashboard `d`."
  [d & ds]
  (reduce (fn [target dashboard]
            (let [offset (->> dashboard
                              :ordered_cards
                              (map #(+ (:row %) (:sizeY %)))
                              (apply max -2) ; -2 so it neturalizes +2 for spacing if
                                             ; the target dashboard is empty.
                              (+ 2))]
              (-> target
                  (add-text-card {:width  default-card-width
                                  :height group-heading-height
                                  :text   (:name dashboard)}
                                 [offset 0])
                  (update :ordered_cards concat
                          (->> dashboard
                               :ordered_cards
                               (map #(update :row + offset group-heading-height))))
                  (update :parameters concat (:parameters dashboard)))))
          d
          ds))<|MERGE_RESOLUTION|>--- conflicted
+++ resolved
@@ -238,12 +238,8 @@
                          :else        n)
          dashboard     {:name              title
                         :transient_name    (or transient_title title)
-<<<<<<< HEAD
                         :transient_filters refinements
                         :param_fields      (magic.filters/filter-referenced-fields refinements)
-=======
-                        :transient_filters (magic.filters/applied-filters fieldset refinements)
->>>>>>> 5630ec63
                         :description       description
                         :creator_id        api/*current-user-id*
                         :parameters        []}
