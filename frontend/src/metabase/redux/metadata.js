--- conflicted
+++ resolved
@@ -325,7 +325,6 @@
     };
 });
 
-<<<<<<< HEAD
 export const DELETE_FIELD_DIMENSION = "metabase/metadata/DELETE_FIELD_DIMENSION";
 export const deleteFieldDimension = createThunkAction(DELETE_FIELD_DIMENSION, function(fieldId) {
     return async function(dispatch, getState) {
@@ -366,10 +365,7 @@
     };
 });
 
-const FETCH_REVISIONS = "metabase/metadata/FETCH_REVISIONS";
-=======
 export const FETCH_REVISIONS = "metabase/metadata/FETCH_REVISIONS";
->>>>>>> 4e778936
 export const fetchRevisions = createThunkAction(FETCH_REVISIONS, (type, id, reload = false) => {
     return async (dispatch, getState) => {
         const requestStatePath = ["metadata", "revisions", type, id];
