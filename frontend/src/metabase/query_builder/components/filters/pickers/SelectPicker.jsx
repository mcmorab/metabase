--- conflicted
+++ resolved
@@ -8,22 +8,8 @@
 import { capitalize } from "metabase/lib/formatting";
 import { createMultiwordSearchRegex } from "metabase/lib/string";
 
-import _ from "underscore";
 import cx from "classnames";
 
-<<<<<<< HEAD
-export default class SelectPicker extends Component {
-    constructor(props, context) {
-        super(props, context);
-
-        this.state = {
-            searchString: "",
-            searchRegex: null
-        };
-
-        _.bindAll(this, "updateSearchText");
-    }
-=======
 type SelectOption = {
     name: string,
     key: string
@@ -37,9 +23,23 @@
     multi?: bool
 }
 
-export default class SelectPicker extends Component<*, Props, *> {
+type State = {
+    searchText: string,
+    searchRegex: ?RegExp,
+}
+
+export default class SelectPicker extends Component<*, Props, State> {
+    state: State;
     props: Props;
->>>>>>> 1810ab1d
+
+    constructor(props: Props) {
+        super(props);
+
+        this.state = {
+            searchText: "",
+            searchRegex: null
+        };
+    }
 
     static propTypes = {
         options: PropTypes.object.isRequired,
@@ -49,8 +49,7 @@
         multi: PropTypes.bool
     };
 
-<<<<<<< HEAD
-    updateSearchText(value) {
+    updateSearchText = (value: string) => {
         let regex = null;
 
         if (value) {
@@ -63,10 +62,7 @@
         });
     }
 
-    selectValue(key, selected) {
-=======
     selectValue(key: string, selected: bool) {
->>>>>>> 1810ab1d
         let values;
         if (this.props.multi) {
             values = this.props.values.slice().filter(v => v != null);
@@ -103,11 +99,11 @@
         let regex = this.state.searchRegex;
 
         if (regex){
-            _.each(options, (option) => {
+            for (const option of options) {
                 if (regex.test(option.key) || regex.test(option.name)) {
                     validOptions.push(option);
                 }
-            });
+            }
         } else {
             validOptions = options.slice();
         }
