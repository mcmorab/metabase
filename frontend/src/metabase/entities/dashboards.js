/* @flow */

import { createEntity, undo } from "metabase/lib/entities";
import * as Urls from "metabase/lib/urls";
import { normal } from "metabase/lib/colors";
import { assocIn } from "icepick";

import { POST, DELETE } from "metabase/lib/api";

const FAVORITE_ACTION = `metabase/entities/dashboards/FAVORITE`;
const UNFAVORITE_ACTION = `metabase/entities/dashboards/UNFAVORITE`;

const Dashboards = createEntity({
  name: "dashboards",
  path: "/api/dashboard",

  api: {
    favorite: POST("/api/dashboard/:id/favorite"),
    unfavorite: DELETE("/api/dashboard/:id/favorite"),
  },

  objectActions: {
    @undo("dashboard", (o, archived) => (archived ? "archived" : "unarchived"))
    setArchived: ({ id }, archived, opts) =>
      Dashboards.actions.update({ id }, { archived }, opts),

    @undo("dashboard", "moved")
    setCollection: ({ id }, collection, opts) =>
      Dashboards.actions.update(
        { id },
<<<<<<< HEAD
        { collection_id: collection && collection.id },
=======
        // TODO - would be dope to make this check in one spot instead of on every movable item type
        {
          collection_id:
            collection && collection.id === "root" ? null : collection.id,
        },
>>>>>>> 3fc11b3e
        opts,
      ),

    setPinned: ({ id }, pinned, opts) =>
      Dashboards.actions.update(
        { id },
        { collection_position: pinned ? 1 : null },
        opts,
      ),

    setFavorited: async ({ id }, favorited) => {
      if (favorited) {
        await Dashboards.api.favorite({ id });
        return { type: FAVORITE_ACTION, payload: id };
      } else {
        await Dashboards.api.unfavorite({ id });
        return { type: UNFAVORITE_ACTION, payload: id };
      }
    },
  },

  reducer: (state = {}, { type, payload, error }) => {
    if (type === FAVORITE_ACTION && !error) {
      return assocIn(state, [payload, "favorited"], true);
    } else if (type === UNFAVORITE_ACTION && !error) {
      return assocIn(state, [payload, "favorited"], false);
    }
    return state;
  },

  objectSelectors: {
    getFavorited: dashboard => dashboard && dashboard.favorited,
    getName: dashboard => dashboard && dashboard.name,
    getUrl: dashboard => dashboard && Urls.dashboard(dashboard.id),
    getIcon: dashboard => "dashboard",
    getColor: () => normal.blue,
  },

  form: {
    fields: [{ name: "name" }, { name: "description", type: "text" }],
  },
});

export default Dashboards;<|MERGE_RESOLUTION|>--- conflicted
+++ resolved
@@ -28,15 +28,11 @@
     setCollection: ({ id }, collection, opts) =>
       Dashboards.actions.update(
         { id },
-<<<<<<< HEAD
-        { collection_id: collection && collection.id },
-=======
         // TODO - would be dope to make this check in one spot instead of on every movable item type
         {
           collection_id:
             collection && collection.id === "root" ? null : collection.id,
         },
->>>>>>> 3fc11b3e
         opts,
       ),
 
